--- conflicted
+++ resolved
@@ -1,1256 +1,1244 @@
-"""
-Models module.
-
-This module contains the CIDModel and HCDModel classes, which implement
-the statistical models used for scoring peptide-spectrum matches.
-"""
-
-import logging
-import numpy as np
-import time
-from typing import Dict, List, Optional, Tuple, Any
-from collections import defaultdict
-from concurrent.futures import ThreadPoolExecutor, as_completed
-import os
-
-from .constants import ALGORITHM_CID, ALGORITHM_HCD, TINY_NUM
-from .peak import Peak
-
-logger = logging.getLogger(__name__)
-
-
-class ModelData_CID:
-    """
-    CID model data class
-    """
-
-    def __init__(self, charge_state: int, peaks: List[Dict]):
-        """
-        Initialize CID model data
-
-        Args:
-            charge_state: Charge state
-            peaks: Peak list
-        """
-        self.charge_state = charge_state
-        self.num_psm = 0  # Number of PSMs for this charge state
-
-        # Intensity parameters
-        self.mu_int_b = 0.0
-        self.mu_int_y = 0.0
-        self.mu_int_u = 0.0
-        self.var_int_b = 0.0
-        self.var_int_y = 0.0
-        self.var_int_u = 0.0
-
-        # Distance parameters
-        self.mu_dist_b = 0.0
-        self.mu_dist_y = 0.0
-        self.mu_dist_u = 0.0
-        self.var_dist_b = 0.0
-        self.var_dist_y = 0.0
-        self.var_dist_u = 0.0
-
-        # Data arrays
-        self.b_intensity = None
-        self.b_distance = None
-        self.y_intensity = None
-        self.y_distance = None
-        self.u_intensity = None
-        self.u_distance = None
-
-        # CID adjustment factor
-        self.CID_ADJUST = 16.0 / 25.0
-
-        # Initialize data arrays
-        self._initialize_arrays(peaks)
-
-    def _initialize_arrays(self, peaks: List[Peak]) -> None:
-        """
-        Initialize data arrays using vectorized operations for better performance
-
-        Args:
-            peaks: Peak list
-        """
-        # Convert peaks to structured arrays for efficient processing
-        matched_peaks = []
-        unmatched_peaks = []
-
-        for peak in peaks:
-            if peak.get("matched", False):
-                matched_peaks.append(
-                    {
-                        "ion_str": peak.get("matched_ion_str", ""),
-                        "norm_intensity": peak.get("norm_intensity", 0.0),
-                        "mass_diff": peak.get("mass_diff", 0.0),
-                    }
-                )
-            else:
-                unmatched_peaks.append(
-                    {
-                        "norm_intensity": peak.get("norm_intensity", 0.0),
-                        "mass_diff": peak.get("mass_diff", 0.0),
-                    }
-                )
-
-        # Separate b and y ions using list comprehensions for better performance
-        b_ions = [p for p in matched_peaks if p["ion_str"].startswith("b")]
-        y_ions = [p for p in matched_peaks if p["ion_str"].startswith("y")]
-
-        # Initialize arrays with pre-allocated sizes
-        nb, ny = len(b_ions), len(y_ions)
-
-        self.b_intensity = (
-            np.array([ion["norm_intensity"] for ion in b_ions])
-            if nb > 0
-            else np.array([])
-        )
-        self.b_distance = (
-            np.array([ion["mass_diff"] for ion in b_ions]) if nb > 0 else np.array([])
-        )
-        self.y_intensity = (
-            np.array([ion["norm_intensity"] for ion in y_ions])
-            if ny > 0
-            else np.array([])
-        )
-        self.y_distance = (
-            np.array([ion["mass_diff"] for ion in y_ions]) if ny > 0 else np.array([])
-        )
-
-        # Handle unmatched peaks more efficiently
-        nu = len(unmatched_peaks)
-        limit_n = min(nb + ny + 50000, nu) if nu > 0 else 0
-
-        if limit_n > 0:
-            # Randomly sample unmatched peaks
-            if limit_n < nu:
-                selected_indices = np.random.choice(nu, limit_n, replace=False)
-                selected_unmatched = [unmatched_peaks[i] for i in selected_indices]
-            else:
-                selected_unmatched = unmatched_peaks
-
-            self.u_intensity = np.array(
-                [p["norm_intensity"] for p in selected_unmatched]
-            )
-            self.u_distance = np.array([p["mass_diff"] for p in selected_unmatched])
-        else:
-            self.u_intensity = np.array([])
-            self.u_distance = np.array([])
-
-    def calc_mean(self) -> None:
-        """
-        Calculate means
-        """
-        # Intensity means
-        if len(self.b_intensity) > 0:
-            self.mu_int_b = np.mean(self.b_intensity)
-        else:
-            self.mu_int_b = 0.0
-
-        if len(self.y_intensity) > 0:
-            self.mu_int_y = np.mean(self.y_intensity)
-        else:
-            self.mu_int_y = 0.0
-
-        if len(self.u_intensity) > 0:
-            self.mu_int_u = np.mean(self.u_intensity)
-        else:
-            self.mu_int_u = 0.0
-
-        # Distance means
-        if len(self.b_distance) > 0:
-            self.mu_dist_b = np.mean(self.b_distance)
-        else:
-            self.mu_dist_b = 0.0
-
-        if len(self.y_distance) > 0:
-            self.mu_dist_y = np.mean(self.y_distance)
-        else:
-            self.mu_dist_y = 0.0
-
-        if len(self.u_distance) > 0:
-            self.mu_dist_u = 0.0
-        else:
-            self.mu_dist_u = 0.0
-
-    def calc_var(self) -> None:
-        """
-        Calculate variances
-        """
-        # Intensity variances
-        if len(self.b_intensity) > 1:
-            self.var_int_b = np.var(self.b_intensity, ddof=1)
-        else:
-            self.var_int_b = 1.0
-
-        if len(self.y_intensity) > 1:
-            self.var_int_y = np.var(self.y_intensity, ddof=1)
-        else:
-            self.var_int_y = 1.0
-
-        if len(self.u_intensity) > 1:
-            self.var_int_u = np.var(self.u_intensity, ddof=1)
-        else:
-            self.var_int_u = 1.0
-
-        # Distance variances
-        if len(self.b_distance) > 1:
-            self.var_dist_b = np.var(self.b_distance, ddof=1)
-        else:
-            self.var_dist_b = 1.0
-
-        if len(self.y_distance) > 1:
-            self.var_dist_y = np.var(self.y_distance, ddof=1)
-        else:
-            self.var_dist_y = 1.0
-
-        if len(self.u_distance) > 1:
-            self.var_dist_u = np.var(self.u_distance, ddof=1)
-        else:
-            self.var_dist_u = 1.0
-
-        # Apply CID adjustment factor
-        self.var_dist_b *= self.CID_ADJUST
-        self.var_dist_y *= self.CID_ADJUST
-
-    def print_summary_stats(self) -> None:
-        """
-        Print summary statistics
-        """
-        logger.info(f"+{self.charge_state}: {self.num_psm} PSMs for modeling.")
-        logger.info("-----------------------------------------------------")
-
-        logger.info(
-            f"+{self.charge_state}\tb-ions Intensity (mu, sigma): ({self.mu_int_b:.4f}, {np.sqrt(self.var_int_b):.4f}) N = {len(self.b_intensity)}"
-        )
-        logger.info(
-            f"+{self.charge_state}\ty-ions Intensity (mu, sigma): ({self.mu_int_y:.4f}, {np.sqrt(self.var_int_y):.4f}) N = {len(self.y_intensity)}"
-        )
-        logger.info(
-            f"+{self.charge_state}\tNoise Intensity (mu, sigma): ({self.mu_int_u:.4f}, {np.sqrt(self.var_int_u):.4f}) N = {len(self.u_intensity)}"
-        )
-        logger.info("")
-
-        logger.info(
-            f"+{self.charge_state}\tb-ions m/z Accuracy (mu, sigma): ({self.mu_dist_b:.4f}, {np.sqrt(self.var_dist_b):.4f}) N = {len(self.b_distance)}"
-        )
-        logger.info(
-            f"+{self.charge_state}\ty-ions m/z Accuracy (mu, sigma): ({self.mu_dist_y:.4f}, {np.sqrt(self.var_dist_y):.4f}) N = {len(self.y_distance)}"
-        )
-        logger.info(
-            f"+{self.charge_state}\tNoise Distance (mu, sigma): ({self.mu_dist_u:.4f}, {np.sqrt(self.var_dist_u):.4f}) N = {len(self.u_distance)}"
-        )
-        logger.info("")
-
-    def clear_arrays(self) -> None:
-        """
-        Clear arrays to free memory
-        """
-        self.b_distance = None
-        self.b_intensity = None
-        self.y_distance = None
-        self.y_intensity = None
-        self.u_distance = None
-        self.u_intensity = None
-
-
-class ModelData_HCD:
-    """
-    HCD model data class
-    """
-
-    def __init__(self, charge_state: int, peaks: List[Dict]):
-        """
-        Initialize HCD model data
-
-        Args:
-            charge_state: Charge state
-            peaks: Peak list
-        """
-        self.NORMAL_CONSTANT = 1.0 / np.sqrt(2.0 * np.pi)
-        self.charge_state = charge_state
-        self.num_psm = 0
-        self.ntick = 2000  # Number of ticks
-
-        # Bandwidth parameters
-        self.b_int_bw = 0.0
-        self.y_int_bw = 0.0
-        self.neg_int_bw = 0.0
-        self.pos_dist_bw = 0.0
-
-        # Statistical parameters
-        self.b_int_mean = 0.0
-        self.b_int_var = 0.0
-        self.y_int_mean = 0.0
-        self.y_int_var = 0.0
-        self.neg_int_mean = 0.0
-        self.neg_int_var = 0.0
-        self.pos_dist_mean = 0.0
-        self.pos_dist_var = 0.0
-        self.neg_dist_mean = 0.0
-        self.neg_dist_var = 0.0
-
-        # Density estimation arrays
-        self.b_tick_marks_int = None
-        self.y_tick_marks_int = None
-        self.neg_tick_marks_int = None
-        self.pos_tick_marks_dist = None
-        self.neg_tick_marks_dist = None
-
-        self.f_int_b = None
-        self.f_int_y = None
-        self.f_int_neg = None
-        self.f_dist = None
-
-        # Data arrays
-        self.b_int = None
-        self.y_int = None
-        self.n_int = None
-        self.pos_dist = None
-
-        # Initialize data
-        self._initialize_arrays(peaks)
-
-    def _initialize_arrays(self, peaks: List[Peak]) -> None:
-        """
-        Initialize data arrays using vectorized operations for better performance
-
-        Args:
-            peaks: Peak list
-        """
-        # Separate peaks into matched and unmatched more efficiently
-        matched_peaks = []
-        unmatched_peaks = []
-
-        for peak in peaks:
-            if peak.get("matched", False):
-                matched_peaks.append(
-                    {
-                        "ion_str": peak.get("matched_ion_str", ""),
-                        "norm_intensity": peak.get("norm_intensity", 0.0),
-                        "mass_diff": peak.get("mass_diff", 0.0),
-                    }
-                )
-            else:
-                unmatched_peaks.append(peak.get("norm_intensity", 0.0))
-
-        # Separate b and y ions using vectorized operations
-        b_ions = [p for p in matched_peaks if p["ion_str"].startswith("b")]
-        y_ions = [p for p in matched_peaks if p["ion_str"].startswith("y")]
-
-        # Initialize arrays directly from lists
-        self.b_int = (
-            np.array([ion["norm_intensity"] for ion in b_ions])
-            if b_ions
-            else np.array([])
-        )
-        self.y_int = (
-            np.array([ion["norm_intensity"] for ion in y_ions])
-            if y_ions
-            else np.array([])
-        )
-        self.pos_dist = (
-            np.array([ion["mass_diff"] for ion in matched_peaks])
-            if matched_peaks
-            else np.array([])
-        )
-
-        # Handle negative peaks more efficiently
-        n_total = len(unmatched_peaks)
-        limit_n = min(len(b_ions) + len(y_ions) + 50000, n_total) if n_total > 0 else 0
-
-        if limit_n > 0:
-            # Randomly sample negative peaks using NumPy
-            if limit_n < n_total:
-                selected_indices = np.random.choice(n_total, limit_n, replace=False)
-                self.n_int = np.array([unmatched_peaks[i] for i in selected_indices])
-            else:
-                self.n_int = np.array(unmatched_peaks)
-        else:
-            self.n_int = np.array([])
-
-    def percentile_trim(
-        self, ion_type: str, data_type: int, percent_trim: float
-    ) -> None:
-        """
-        Percentile trimming
-
-        Args:
-            ion_type: Ion type
-            data_type: Data type
-            percent_trim: Trimming percentage
-        """
-        d = None
-
-        if ion_type == "b":
-            if data_type == 0:
-                d = self.b_int
-        elif ion_type == "y":
-            if data_type == 0:
-                d = self.y_int
-        elif ion_type == "n":
-            d = self.n_int
-
-        if d is None or len(d) == 0:
-            return
-
-        N = len(d)
-        n = int(N * percent_trim * 0.5)
-
-        # Get limits
-        a = n
-        b = N - 1 - n
-
-        d_sorted = np.sort(d)
-        f = d_sorted[a:b]
-
-        if ion_type == "b":
-            if data_type == 0:
-                self.b_int = f
-        elif ion_type == "y":
-            if data_type == 0:
-                self.y_int = f
-        elif ion_type == "n":
-            self.n_int = f
-
-    def calc_mean(self) -> None:
-        """
-        Calculate mean
-        """
-        # B ions
-        if len(self.b_int) > 0:
-            self.b_int_mean = np.mean(self.b_int)
-        else:
-            self.b_int_mean = 0.0
-
-        # Y ions
-        if len(self.y_int) > 0:
-            self.y_int_mean = np.mean(self.y_int)
-        else:
-            self.y_int_mean = 0.0
-
-        # Positive peak distance
-        if len(self.pos_dist) > 0:
-            self.pos_dist_mean = self._get_mode(self.pos_dist)
-        else:
-            self.pos_dist_mean = 0.0
-
-        # Noise peaks
-        if len(self.n_int) > 0:
-            self.neg_int_mean = np.mean(self.n_int)
-        else:
-            self.neg_int_mean = 0.0
-
-        # Negative distribution assumed to be uniform on 1 Dalton window
-        self.neg_dist_mean = 0.0
-
-    def calc_var(self) -> None:
-        """
-        Calculate variance
-        """
-        # B ions
-        if len(self.b_int) > 1:
-            self.b_int_var = np.var(self.b_int, ddof=1)
-        else:
-            self.b_int_var = 1.0
-
-        # Y ions
-        if len(self.y_int) > 1:
-            self.y_int_var = np.var(self.y_int, ddof=1)
-        else:
-            self.y_int_var = 1.0
-
-        # Positive peak distance
-        if len(self.pos_dist) > 1:
-            self.pos_dist_var = np.var(self.pos_dist, ddof=1)
-        else:
-            self.pos_dist_var = 1.0
-
-        # Noise peaks
-        if len(self.n_int) > 1:
-            self.neg_int_var = np.var(self.n_int, ddof=1)
-        else:
-            self.neg_int_var = 1.0
-
-    def _get_mode(self, ary: np.ndarray) -> float:
-        """
-        Calculate mode
-
-        Args:
-            ary: Data array
-
-        Returns:
-            Mode
-        """
-        mode = 0.0
-        nbins = self.ntick
-        bin_width = 0.0001
-        limit = 0.1
-
-        v = np.zeros(nbins)
-
-        # Iterate through values
-        for L in ary:
-            for j in range(nbins - 1):
-                a = -limit + (j * bin_width)
-                b = a + bin_width
-
-                if a <= L < b:
-                    v[j] += 1.0
-                    break
-
-        # Find maximum value
-        max_value = 0.0
-        max_val_idx = 0
-        for i in range(nbins):
-            if v[i] > max_value:
-                max_value = v[i]
-                max_val_idx = i
-
-        mode = -limit + (max_val_idx * bin_width) + (bin_width / 2)
-
-        return mode
-
-    def estimate_np_intensity(self, ion_type: str) -> None:
-        """
-        Estimate non-parametric density - intensity, using NumPy vectorized operations to optimize calculation speed
-
-        Args:
-            ion_type: Ion type ("b", "y", "n")
-        """
-        start_time = time.time()
-
-        N = 0
-        norm_ints = None
-        tick_marks_int = None
-        f_int = None
-        min_i = 0.0
-        max_i = 0.0
-        variance = 0.0
-        bw = 0.0
-
-        if ion_type == "b":
-            N = len(self.b_int)
-            norm_ints = self.b_int
-            variance = self.b_int_var
-            logger.info(
-                f"+{self.charge_state}  Estimating NP Model for b-ion intensities (N={N})"
-            )
-        elif ion_type == "y":
-            N = len(self.y_int)
-            norm_ints = self.y_int
-            variance = self.y_int_var
-            logger.info(
-                f"+{self.charge_state}  Estimating NP Model for y-ion intensities (N={N})"
-            )
-<<<<<<< HEAD
-        else:  # 'n'
-=======
-        else:  # "n"
->>>>>>> 12fc1c9d
-            N = len(self.n_int)
-            norm_ints = self.n_int
-            variance = self.neg_int_var
-            logger.info(
-                f"+{self.charge_state}  Estimating NP Model for noise peak intensities (N={N})"
-            )
-
-        if N == 0:
-            return
-
-        # Get range of normalized intensities
-        norm_ints_sorted = np.sort(norm_ints)
-        min_i = norm_ints_sorted[0]
-        max_i = norm_ints_sorted[-1]
-
-        # Add padding
-        padding = 0.1
-        if min_i < 0:
-            min_i = min_i + (min_i * padding)
-        else:
-            min_i = min_i - (min_i * padding)
-
-        if max_i < 0:
-            max_i = max_i - (max_i * padding)
-        else:
-            max_i = max_i + (max_i * padding)
-
-        # Build tick marks - vectorized
-        tick_marks_int = np.linspace(min_i, max_i, self.ntick)
-
-        # Calculate positive intensity bandwidth estimation
-        sigma = np.sqrt(variance)
-        bw = (1.06 * (sigma / np.power(float(N), 0.2))) * 0.5
-
-        # Use NumPy vectorized operations to calculate kernel density estimation
-        # Convert norm_ints to column vector, tick_marks_int to row vector
-        norm_ints_array = np.array(norm_ints).reshape(-1, 1)  # (N, 1)
-        tick_marks_array = tick_marks_int.reshape(1, -1)  # (1, ntick)
-
-        # Calculate distance matrix between all point pairs (N, ntick)
-        diff_matrix = tick_marks_array - norm_ints_array
-
-        # Calculate Gaussian kernel (N, ntick)
-        kernel_matrix = self.NORMAL_CONSTANT * np.exp(-0.5 * (diff_matrix / bw) ** 2)
-
-        # Sum all data points to get density for each tick mark (ntick,)
-        f_int = np.sum(kernel_matrix, axis=0) / (N * bw)
-
-        # Handle minimum values
-        f_int = np.maximum(f_int, TINY_NUM)
-
-        # Store results
-        if ion_type == "b":
-            self.b_tick_marks_int = tick_marks_int
-            self.f_int_b = f_int
-            self.b_int_bw = bw
-        elif ion_type == "y":
-            self.y_tick_marks_int = tick_marks_int
-            self.f_int_y = f_int
-            self.y_int_bw = bw
-        else:  # "n"
-            self.neg_tick_marks_int = tick_marks_int
-            self.f_int_neg = f_int
-            self.neg_int_bw = bw
-
-        # Record performance information
-        elapsed_time = time.time() - start_time
-        logger.info(
-            f"+{self.charge_state}  {ion_type}-ion NP estimation completed in {elapsed_time:.2f}s"
-        )
-
-    def estimate_np_pos_dist(self) -> None:
-        """
-        Estimate non-parametric density - distance, using NumPy vectorized operations to optimize calculation speed
-        """
-        start_time = time.time()
-
-        N = len(self.pos_dist)
-        min_dist = 0.0
-        max_dist = 0.0
-        variance = self.pos_dist_var
-        bw = 0.0
-
-        logger.info(
-            f"+{self.charge_state}  Estimating NP Model for b and y ions m/z distances (N={N})"
-        )
-
-        if N == 0:
-            return
-
-        # Get range of m/z distance values
-        pos_dist_sorted = np.sort(self.pos_dist)
-        min_dist = pos_dist_sorted[0]
-        max_dist = pos_dist_sorted[-1]
-
-        # Add padding
-        padding = 0.1
-        if min_dist < 0:
-            min_dist = min_dist + (min_dist * padding)
-        else:
-            min_dist = min_dist - (min_dist * padding)
-
-        if max_dist < 0:
-            max_dist = max_dist - (max_dist * padding)
-        else:
-            max_dist = max_dist + (max_dist * padding)
-
-        # Build tick marks - vectorized
-        self.pos_tick_marks_dist = np.linspace(min_dist, max_dist, self.ntick)
-
-        # Calculate positive intensity bandwidth estimation
-        sigma = np.sqrt(variance)
-        bw = (1.06 * (sigma / np.power(float(N), 0.2))) * 0.1
-
-        # Use NumPy vectorized operations to calculate kernel density estimation
-        # Convert pos_dist to column vector, pos_tick_marks_dist to row vector
-        pos_dist_array = np.array(self.pos_dist).reshape(-1, 1)  # (N, 1)
-        tick_marks_array = self.pos_tick_marks_dist.reshape(1, -1)  # (1, ntick)
-
-        # Calculate distance matrix between all point pairs (N, ntick)
-        diff_matrix = tick_marks_array - pos_dist_array
-
-        # Calculate Gaussian kernel (N, ntick)
-        kernel_matrix = self.NORMAL_CONSTANT * np.exp(-0.5 * (diff_matrix / bw) ** 2)
-
-        # Sum all data points to get density for each tick mark (ntick,)
-        f_ary = np.sum(kernel_matrix, axis=0) / (N * bw)
-
-        # Handle minimum values
-        f_ary = np.maximum(f_ary, TINY_NUM)
-
-        self.f_dist = f_ary
-        self.pos_dist_bw = bw
-
-        # Record performance information
-        elapsed_time = time.time() - start_time
-        logger.info(
-            f"+{self.charge_state}  Distance NP estimation completed in {elapsed_time:.2f}s"
-        )
-
-    def get_log_np_density_int(self, ion_type: str, x: float) -> float:
-        """
-        Get log non-parametric density of intensity using optimized lookup
-
-        Args:
-            ion_type: Ion type ("b", "y", "n")
-            x: Intensity value
-
-        Returns:
-            Log density value
-        """
-        tick_marks_int = None
-        f_int = None
-
-        if ion_type == "b":
-            tick_marks_int = self.b_tick_marks_int
-            f_int = self.f_int_b
-        elif ion_type == "y":
-            tick_marks_int = self.y_tick_marks_int
-            f_int = self.f_int_y
-        elif ion_type == "n":
-            tick_marks_int = self.neg_tick_marks_int
-            f_int = self.f_int_neg
-
-        if tick_marks_int is None or f_int is None or len(tick_marks_int) == 0:
-            return float("-inf")
-
-        # Use binary search for faster lookup
-        if x <= tick_marks_int[0]:
-            sum_val = f_int[0]
-        elif x >= tick_marks_int[-1]:
-            sum_val = f_int[-1]
-        else:
-            # Use NumPy searchsorted for faster interval finding
-            idx = np.searchsorted(tick_marks_int, x, side="right") - 1
-            idx = max(0, min(idx, len(tick_marks_int) - 2))
-
-            # Linear interpolation
-            a, b = tick_marks_int[idx], tick_marks_int[idx + 1]
-            if b > a:  # Avoid division by zero
-                weight = (x - a) / (b - a)
-                sum_val = f_int[idx] * (1 - weight) + f_int[idx + 1] * weight
-            else:
-                sum_val = f_int[idx]
-
-        return np.log(sum_val) if sum_val > 0 else float("-inf")
-
-    def get_log_np_density_dist_pos(self, x: float) -> float:
-        """
-        Get log non-parametric density of distance using optimized lookup
-
-        Args:
-            x: Distance value
-
-        Returns:
-            Log density value
-        """
-        if (
-            self.pos_tick_marks_dist is None
-            or self.f_dist is None
-            or len(self.pos_tick_marks_dist) == 0
-        ):
-            return float("-inf")
-
-        # Use binary search for faster lookup
-        if x <= self.pos_tick_marks_dist[0]:
-            sum_val = self.f_dist[0]
-        elif x >= self.pos_tick_marks_dist[-1]:
-            sum_val = self.f_dist[-1]
-        else:
-            # Use NumPy searchsorted for faster interval finding
-            idx = np.searchsorted(self.pos_tick_marks_dist, x, side="right") - 1
-            idx = max(0, min(idx, len(self.pos_tick_marks_dist) - 2))
-
-            # Linear interpolation
-            a, b = self.pos_tick_marks_dist[idx], self.pos_tick_marks_dist[idx + 1]
-            if b > a:  # Avoid division by zero
-                weight = (x - a) / (b - a)
-                sum_val = (
-                    self.f_dist[idx] * (1 - weight) + self.f_dist[idx + 1] * weight
-                )
-            else:
-                sum_val = self.f_dist[idx]
-
-        return np.log(sum_val) if sum_val > 0 else float("-inf")
-
-    def print_stats(self) -> None:
-        """
-        Print statistics
-        """
-        line = (
-            f"Z = {self.charge_state}:  "
-            f"b-ions Intensity: (mean, std): ({self.b_int_mean:.4f}, {np.sqrt(self.b_int_var):.4f}) N = {len(self.b_int)}\n"
-            f"Z = {self.charge_state}:  "
-            f"y-ions Intensity: (mean, std): ({self.y_int_mean:.4f}, {np.sqrt(self.y_int_var):.4f}) N = {len(self.y_int)}\n"
-            f"Z = {self.charge_state}:  "
-            f"Matched Peak Distance: (mean, std): ({self.pos_dist_mean:.4f}, {np.sqrt(self.pos_dist_var):.4f}) N = {len(self.pos_dist)}\n"
-            f"Z = {self.charge_state}:  "
-            f"Noise peak Intensity: (mean, std): ({self.neg_int_mean:.4f}, {np.sqrt(self.neg_int_var):.4f}) N = {len(self.n_int)}"
-        )
-
-        logger.info(line)
-
-
-class CIDModel:
-    """
-    CID model class, using ModelData_CID
-    """
-
-    def __init__(self, config: Dict):
-        """
-        Initialize CID model
-
-        Args:
-            config: Configuration dictionary
-        """
-        self.config = config
-        self.charge_models = {}  # Charge state -> ModelData_CID
-
-    def build(self, psms: List) -> None:
-        """
-        Build CID model
-
-        Args:
-            psms: PSM list
-        """
-        if not psms or len(psms) < self.config.get("min_num_psms_model", 50):
-            raise RuntimeError(
-<<<<<<< HEAD
-                f"Insufficient high-scoring PSMs to train CID model (need at least {self.config.get('min_num_psms_model', 50)}, actual {len(psms)})"
-=======
-                f"Insufficient high-scoring PSMs to train CID model (need at least {self.config.get("min_num_psms_model", 50)}, actual {len(psms)})"
->>>>>>> 12fc1c9d
-            )
-
-        # Group PSMs by charge state
-        charge_psms = defaultdict(list)
-        for psm in psms:
-            charge_psms[psm.charge].append(psm)
-
-        # Check if each charge state has sufficient PSMs for modeling
-        min_psms_per_charge = self.config.get("min_num_psms_model", 50)
-        bad_charges = set()
-
-        logger.info("PSMs for modeling:")
-        logger.info("------------------")
-        for charge in sorted(charge_psms.keys()):
-            n_psms = len(charge_psms[charge])
-            logger.info(f"+{charge}: {n_psms} PSMs")
-            if n_psms < min_psms_per_charge:
-                bad_charges.add(charge)
-                logger.warning(
-                    f"Charge state +{charge} has insufficient PSMs for modeling (need {min_psms_per_charge}, got {n_psms})"
-                )
-
-        # Remove charge states with insufficient PSMs
-        for bad_charge in bad_charges:
-            del charge_psms[bad_charge]
-
-        if not charge_psms:
-            raise RuntimeError(
-                f"No charge states have sufficient PSMs for modeling (minimum {min_psms_per_charge} PSMs per charge state required)"
-            )
-
-        logger.info(
-            f"Will build models for charge states: {sorted(charge_psms.keys())}"
-        )
-
-        # Get thread count configuration
-        num_threads = self.config.get("num_threads", os.cpu_count() or 4)
-        logger.info(f"Using {num_threads} threads for CID model training...")
-
-        # Parallel processing for each charge state
-        with ThreadPoolExecutor(max_workers=num_threads) as executor:
-            futures = []
-            for charge, charge_psm_list in charge_psms.items():
-                future = executor.submit(
-                    self._build_charge_model, charge, charge_psm_list
-                )
-                futures.append(future)
-
-            # Wait for all tasks to complete
-            for future in as_completed(futures):
-                try:
-                    charge, model_data = future.result()
-                    self.charge_models[charge] = model_data
-                except Exception as e:
-                    logger.error(f"CID model training error: {str(e)}")
-
-    def _build_charge_model(
-        self, charge: int, charge_psm_list: List
-    ) -> Tuple[int, ModelData_CID]:
-        """
-        Build CID model for single charge state
-
-        Args:
-            charge: Charge state
-            charge_psm_list: PSM list for this charge state
-
-        Returns:
-            (charge, model_data) tuple
-        """
-        logger.info(
-            f"Processing charge state {charge} with {len(charge_psm_list)} PSMs"
-        )
-        logger.debug(f"Building CID model for charge {charge}")
-
-        # Collect all peaks
-        pos_peaks = []
-        neg_peaks = []
-        for psm in charge_psm_list:
-            # Get matched peaks using modified peptide sequence
-            matched_peaks = psm._match_peaks(
-                psm.peptide.mod_peptide, psm.config.get("fragment_mass_tolerance", 0.5)
-            )
-            pos_peaks.extend(matched_peaks)
-
-            # Get unmatched peaks (get all peaks from spectrum, then exclude matched peaks)
-            mz_values, intensities = psm.spectrum.get_peaks()
-            matched_mz = {peak["mz"] for peak in matched_peaks}
-
-            for i in range(len(mz_values)):
-                if mz_values[i] not in matched_mz:
-                    neg_peak = {
-                        "mz": mz_values[i],
-                        "intensity": intensities[i],
-                        "norm_intensity": (
-                            psm.spectrum.norm_intensity[i]
-                            if hasattr(psm.spectrum, "norm_intensity")
-                            else intensities[i]
-                        ),
-                        "mass_diff": 0.0,
-                        "matched": False,
-                        "matched_ion_str": "n",
-                    }
-                    neg_peaks.append(neg_peak)
-
-        model_data = ModelData_CID(charge, pos_peaks + neg_peaks)
-        model_data.num_psm = len(charge_psm_list)
-
-        model_data.calc_mean()
-        model_data.calc_var()
-
-        model_data.print_summary_stats()
-
-        return charge, model_data
-
-    def get_charge_model(self, charge: int) -> Optional[ModelData_CID]:
-        """
-        Get model for specified charge state
-
-        Args:
-            charge: Charge state
-
-        Returns:
-            ModelData_CID instance, returns None if not found
-        """
-        # First try to get the exact charge model
-        if charge in self.charge_models:
-            return self.charge_models[charge]
-
-        # If exact charge model not available, try to use a fallback model
-        # Prefer nearby charge states
-        available_charges = sorted(self.charge_models.keys())
-        if not available_charges:
-            return None
-
-        # Find the closest charge state
-        closest_charge = min(available_charges, key=lambda x: abs(x - charge))
-        logger.debug(
-            f"Using charge {closest_charge} model as fallback for charge {charge}"
-        )
-        return self.charge_models[closest_charge]
-
-    def get_log_np_density_int(
-        self, ion_type: str, x: float, charge: int = None
-    ) -> float:
-        """
-        Get log non-parametric density of intensity
-
-        Args:
-            ion_type: Ion type ("b", "y", "n")
-            x: Intensity value
-            charge: Charge state, uses default if None
-
-        Returns:
-            Log density value
-        """
-        if charge is None:
-            available_charges = list(self.charge_models.keys())
-            if not available_charges:
-                return float("-inf")
-            charge = available_charges[0]
-
-        charge_model = self.get_charge_model(charge)
-        if charge_model is None:
-            return float("-inf")
-
-        if ion_type == "n":
-            mu = charge_model.mu_int_u
-            var = charge_model.var_int_u
-        elif ion_type == "b":
-            mu = charge_model.mu_int_b
-            var = charge_model.var_int_b
-        elif ion_type == "y":
-            mu = charge_model.mu_int_y
-            var = charge_model.var_int_y
-        else:
-            return float("-inf")
-
-        if var <= 0:
-            return float("-inf")
-
-        log_prob = -0.5 * np.log(2 * np.pi * var) - 0.5 * ((x - mu) ** 2) / var
-        return log_prob
-
-    def get_log_np_density_dist_pos(self, x: float, charge: int = None) -> float:
-        """
-        Get log non-parametric density of distance
-
-        Args:
-            x: Distance value
-            charge: Charge state, uses default if None
-
-        Returns:
-            Log density value
-        """
-        if charge is None:
-            available_charges = list(self.charge_models.keys())
-            if not available_charges:
-                return float("-inf")
-            charge = available_charges[0]
-
-        charge_model = self.get_charge_model(charge)
-        if charge_model is None:
-            return float("-inf")
-
-        mu = 0.0
-        var = charge_model.var_dist_b
-
-        if var <= 0:
-            return float("-inf")
-
-        log_prob = -0.5 * np.log(2 * np.pi * var) - 0.5 * (x**2) / var
-        return log_prob
-
-
-class HCDModel:
-    """
-    HCD model class, using ModelData_HCD
-    """
-
-    def __init__(self, config: Dict):
-        """
-        Initialize HCD model
-
-        Args:
-            config: Configuration dictionary
-        """
-        self.config = config
-        self.charge_models = {}
-
-        self.use_vectorization = config.get("use_vectorization", True)
-        self.enable_profiling = config.get("enable_profiling", True)
-
-    def build(self, psms: List) -> None:
-        """
-        Build HCD model
-
-        Args:
-            psms: PSM list
-        """
-        if not psms or len(psms) < self.config.get("min_num_psms_model", 50):
-            raise RuntimeError(
-<<<<<<< HEAD
-                f"Insufficient high-scoring PSMs to train HCD model (need at least {self.config.get('min_num_psms_model', 50)}, actual {len(psms)})"
-=======
-                f"Insufficient high-scoring PSMs to train HCD model (need at least {self.config.get("min_num_psms_model", 50)}, actual {len(psms)})"
->>>>>>> 12fc1c9d
-            )
-
-        charge_psms = defaultdict(list)
-        for psm in psms:
-            charge_psms[psm.charge].append(psm)
-
-        # Check if each charge state has sufficient PSMs for modeling
-        min_psms_per_charge = self.config.get("min_num_psms_model", 50)
-        bad_charges = set()
-
-        logger.info("PSMs for modeling:")
-        logger.info("------------------")
-        for charge in sorted(charge_psms.keys()):
-            n_psms = len(charge_psms[charge])
-            logger.info(f"+{charge}: {n_psms} PSMs")
-            if n_psms < min_psms_per_charge:
-                bad_charges.add(charge)
-                logger.warning(
-                    f"Charge state +{charge} has insufficient PSMs for modeling (need {min_psms_per_charge}, got {n_psms})"
-                )
-
-        # Remove charge states with insufficient PSMs
-        for bad_charge in bad_charges:
-            del charge_psms[bad_charge]
-
-        if not charge_psms:
-            raise RuntimeError(
-                f"No charge states have sufficient PSMs for modeling (minimum {min_psms_per_charge} PSMs per charge state required)"
-            )
-
-        logger.info(
-            f"Will build models for charge states: {sorted(charge_psms.keys())}"
-        )
-
-        num_threads = self.config.get("num_threads", os.cpu_count() or 4)
-        logger.info(f"Using {num_threads} threads for HCD model training...")
-
-        with ThreadPoolExecutor(max_workers=num_threads) as executor:
-            futures = []
-            for charge, charge_psm_list in charge_psms.items():
-                future = executor.submit(
-                    self._build_charge_model, charge, charge_psm_list
-                )
-                futures.append(future)
-
-            for future in as_completed(futures):
-                try:
-                    charge, model_data = future.result()
-                    self.charge_models[charge] = model_data
-                except Exception as e:
-                    logger.error(f"HCD model training error: {str(e)}")
-
-    def _build_charge_model(
-        self, charge: int, charge_psm_list: List
-    ) -> Tuple[int, ModelData_HCD]:
-        """
-        Build HCD model for single charge state
-
-        Args:
-            charge: Charge state
-            charge_psm_list: PSM list for this charge state
-
-        Returns:
-            (charge, model_data) tuple
-        """
-        logger.info(
-            f"Processing charge state {charge} with {len(charge_psm_list)} PSMs"
-        )
-        logger.debug(f"Building HCD model for charge {charge}")
-
-        pos_peaks = []
-        neg_peaks = []
-        for psm in charge_psm_list:
-            matched_peaks = psm._match_peaks(
-                psm.peptide.peptide, psm.config.get("fragment_mass_tolerance", 0.5)
-            )
-            pos_peaks.extend(matched_peaks)
-
-            mz_values, intensities = psm.spectrum.get_peaks()
-            matched_mz = {peak["mz"] for peak in matched_peaks}
-
-            for i in range(len(mz_values)):
-                if mz_values[i] not in matched_mz:
-                    neg_peak = {
-                        "mz": mz_values[i],
-                        "intensity": intensities[i],
-                        "norm_intensity": (
-                            psm.spectrum.norm_intensity[i]
-                            if hasattr(psm.spectrum, "norm_intensity")
-                            else intensities[i]
-                        ),
-                        "mass_diff": 0.0,
-                        "matched": False,
-                        "matched_ion_str": "n",
-                    }
-                    neg_peaks.append(neg_peak)
-
-        model_data = ModelData_HCD(charge, pos_peaks + neg_peaks)
-        model_data.num_psm = len(charge_psm_list)
-
-        model_data.calc_mean()
-        model_data.calc_var()
-
-        model_data.estimate_np_intensity("b")
-        model_data.estimate_np_intensity("y")
-        model_data.estimate_np_intensity("n")
-        model_data.estimate_np_pos_dist()
-
-        model_data.print_stats()
-
-        return charge, model_data
-
-    def get_charge_model(self, charge: int) -> Optional[ModelData_HCD]:
-        """
-        Get model for specified charge state
-
-        Args:
-            charge: Charge state
-
-        Returns:
-            ModelData_HCD instance, returns None if not found
-        """
-        # First try to get the exact charge model
-        if charge in self.charge_models:
-            return self.charge_models[charge]
-
-        # If exact charge model not available, try to use a fallback model
-        # Prefer nearby charge states
-        available_charges = sorted(self.charge_models.keys())
-        if not available_charges:
-            return None
-
-        # Find the closest charge state
-        closest_charge = min(available_charges, key=lambda x: abs(x - charge))
-        logger.debug(
-            f"Using charge {closest_charge} model as fallback for charge {charge}"
-        )
-        return self.charge_models[closest_charge]
-
-    def get_log_np_density_int(
-        self, ion_type: str, x: float, charge: int = None
-    ) -> float:
-        """
-        Get log non-parametric density of intensity
-
-        Args:
-            ion_type: Ion type ("b", "y", "n")
-            x: Intensity value
-            charge: Charge state, uses default if None
-
-        Returns:
-            Log density value
-        """
-        if charge is None:
-            available_charges = list(self.charge_models.keys())
-            if not available_charges:
-                return float("-inf")
-            charge = available_charges[0]
-
-        charge_model = self.get_charge_model(charge)
-        if charge_model is None:
-            return float("-inf")
-
-        return charge_model.get_log_np_density_int(ion_type, x)
-
-    def get_log_np_density_dist_pos(self, x: float, charge: int = None) -> float:
-        """
-        Get log non-parametric density of distance
-
-        Args:
-            x: Distance value
-            charge: Charge state, uses default if None
-
-        Returns:
-            Log density value
-        """
-        if charge is None:
-            available_charges = list(self.charge_models.keys())
-            if not available_charges:
-                return float("-inf")
-            charge = available_charges[0]
-
-        charge_model = self.get_charge_model(charge)
-        if charge_model is None:
-            return float("-inf")
-
-        return charge_model.get_log_np_density_dist_pos(x)
+"""
+Models module.
+
+This module contains the CIDModel and HCDModel classes, which implement
+the statistical models used for scoring peptide-spectrum matches.
+"""
+
+import logging
+import numpy as np
+import time
+from typing import Dict, List, Optional, Tuple, Any
+from collections import defaultdict
+from concurrent.futures import ThreadPoolExecutor, as_completed
+import os
+
+from .constants import ALGORITHM_CID, ALGORITHM_HCD, TINY_NUM
+from .peak import Peak
+
+logger = logging.getLogger(__name__)
+
+
+class ModelData_CID:
+    """
+    CID model data class
+    """
+
+    def __init__(self, charge_state: int, peaks: List[Dict]):
+        """
+        Initialize CID model data
+
+        Args:
+            charge_state: Charge state
+            peaks: Peak list
+        """
+        self.charge_state = charge_state
+        self.num_psm = 0  # Number of PSMs for this charge state
+
+        # Intensity parameters
+        self.mu_int_b = 0.0
+        self.mu_int_y = 0.0
+        self.mu_int_u = 0.0
+        self.var_int_b = 0.0
+        self.var_int_y = 0.0
+        self.var_int_u = 0.0
+
+        # Distance parameters
+        self.mu_dist_b = 0.0
+        self.mu_dist_y = 0.0
+        self.mu_dist_u = 0.0
+        self.var_dist_b = 0.0
+        self.var_dist_y = 0.0
+        self.var_dist_u = 0.0
+
+        # Data arrays
+        self.b_intensity = None
+        self.b_distance = None
+        self.y_intensity = None
+        self.y_distance = None
+        self.u_intensity = None
+        self.u_distance = None
+
+        # CID adjustment factor
+        self.CID_ADJUST = 16.0 / 25.0
+
+        # Initialize data arrays
+        self._initialize_arrays(peaks)
+
+    def _initialize_arrays(self, peaks: List[Peak]) -> None:
+        """
+        Initialize data arrays using vectorized operations for better performance
+
+        Args:
+            peaks: Peak list
+        """
+        # Convert peaks to structured arrays for efficient processing
+        matched_peaks = []
+        unmatched_peaks = []
+
+        for peak in peaks:
+            if peak.get("matched", False):
+                matched_peaks.append(
+                    {
+                        "ion_str": peak.get("matched_ion_str", ""),
+                        "norm_intensity": peak.get("norm_intensity", 0.0),
+                        "mass_diff": peak.get("mass_diff", 0.0),
+                    }
+                )
+            else:
+                unmatched_peaks.append(
+                    {
+                        "norm_intensity": peak.get("norm_intensity", 0.0),
+                        "mass_diff": peak.get("mass_diff", 0.0),
+                    }
+                )
+
+        # Separate b and y ions using list comprehensions for better performance
+        b_ions = [p for p in matched_peaks if p["ion_str"].startswith("b")]
+        y_ions = [p for p in matched_peaks if p["ion_str"].startswith("y")]
+
+        # Initialize arrays with pre-allocated sizes
+        nb, ny = len(b_ions), len(y_ions)
+
+        self.b_intensity = (
+            np.array([ion["norm_intensity"] for ion in b_ions])
+            if nb > 0
+            else np.array([])
+        )
+        self.b_distance = (
+            np.array([ion["mass_diff"] for ion in b_ions]) if nb > 0 else np.array([])
+        )
+        self.y_intensity = (
+            np.array([ion["norm_intensity"] for ion in y_ions])
+            if ny > 0
+            else np.array([])
+        )
+        self.y_distance = (
+            np.array([ion["mass_diff"] for ion in y_ions]) if ny > 0 else np.array([])
+        )
+
+        # Handle unmatched peaks more efficiently
+        nu = len(unmatched_peaks)
+        limit_n = min(nb + ny + 50000, nu) if nu > 0 else 0
+
+        if limit_n > 0:
+            # Randomly sample unmatched peaks
+            if limit_n < nu:
+                selected_indices = np.random.choice(nu, limit_n, replace=False)
+                selected_unmatched = [unmatched_peaks[i] for i in selected_indices]
+            else:
+                selected_unmatched = unmatched_peaks
+
+            self.u_intensity = np.array(
+                [p["norm_intensity"] for p in selected_unmatched]
+            )
+            self.u_distance = np.array([p["mass_diff"] for p in selected_unmatched])
+        else:
+            self.u_intensity = np.array([])
+            self.u_distance = np.array([])
+
+    def calc_mean(self) -> None:
+        """
+        Calculate means
+        """
+        # Intensity means
+        if len(self.b_intensity) > 0:
+            self.mu_int_b = np.mean(self.b_intensity)
+        else:
+            self.mu_int_b = 0.0
+
+        if len(self.y_intensity) > 0:
+            self.mu_int_y = np.mean(self.y_intensity)
+        else:
+            self.mu_int_y = 0.0
+
+        if len(self.u_intensity) > 0:
+            self.mu_int_u = np.mean(self.u_intensity)
+        else:
+            self.mu_int_u = 0.0
+
+        # Distance means
+        if len(self.b_distance) > 0:
+            self.mu_dist_b = np.mean(self.b_distance)
+        else:
+            self.mu_dist_b = 0.0
+
+        if len(self.y_distance) > 0:
+            self.mu_dist_y = np.mean(self.y_distance)
+        else:
+            self.mu_dist_y = 0.0
+
+        if len(self.u_distance) > 0:
+            self.mu_dist_u = 0.0
+        else:
+            self.mu_dist_u = 0.0
+
+    def calc_var(self) -> None:
+        """
+        Calculate variances
+        """
+        # Intensity variances
+        if len(self.b_intensity) > 1:
+            self.var_int_b = np.var(self.b_intensity, ddof=1)
+        else:
+            self.var_int_b = 1.0
+
+        if len(self.y_intensity) > 1:
+            self.var_int_y = np.var(self.y_intensity, ddof=1)
+        else:
+            self.var_int_y = 1.0
+
+        if len(self.u_intensity) > 1:
+            self.var_int_u = np.var(self.u_intensity, ddof=1)
+        else:
+            self.var_int_u = 1.0
+
+        # Distance variances
+        if len(self.b_distance) > 1:
+            self.var_dist_b = np.var(self.b_distance, ddof=1)
+        else:
+            self.var_dist_b = 1.0
+
+        if len(self.y_distance) > 1:
+            self.var_dist_y = np.var(self.y_distance, ddof=1)
+        else:
+            self.var_dist_y = 1.0
+
+        if len(self.u_distance) > 1:
+            self.var_dist_u = np.var(self.u_distance, ddof=1)
+        else:
+            self.var_dist_u = 1.0
+
+        # Apply CID adjustment factor
+        self.var_dist_b *= self.CID_ADJUST
+        self.var_dist_y *= self.CID_ADJUST
+
+    def print_summary_stats(self) -> None:
+        """
+        Print summary statistics
+        """
+        logger.info(f"+{self.charge_state}: {self.num_psm} PSMs for modeling.")
+        logger.info("-----------------------------------------------------")
+
+        logger.info(
+            f"+{self.charge_state}\tb-ions Intensity (mu, sigma): ({self.mu_int_b:.4f}, {np.sqrt(self.var_int_b):.4f}) N = {len(self.b_intensity)}"
+        )
+        logger.info(
+            f"+{self.charge_state}\ty-ions Intensity (mu, sigma): ({self.mu_int_y:.4f}, {np.sqrt(self.var_int_y):.4f}) N = {len(self.y_intensity)}"
+        )
+        logger.info(
+            f"+{self.charge_state}\tNoise Intensity (mu, sigma): ({self.mu_int_u:.4f}, {np.sqrt(self.var_int_u):.4f}) N = {len(self.u_intensity)}"
+        )
+        logger.info("")
+
+        logger.info(
+            f"+{self.charge_state}\tb-ions m/z Accuracy (mu, sigma): ({self.mu_dist_b:.4f}, {np.sqrt(self.var_dist_b):.4f}) N = {len(self.b_distance)}"
+        )
+        logger.info(
+            f"+{self.charge_state}\ty-ions m/z Accuracy (mu, sigma): ({self.mu_dist_y:.4f}, {np.sqrt(self.var_dist_y):.4f}) N = {len(self.y_distance)}"
+        )
+        logger.info(
+            f"+{self.charge_state}\tNoise Distance (mu, sigma): ({self.mu_dist_u:.4f}, {np.sqrt(self.var_dist_u):.4f}) N = {len(self.u_distance)}"
+        )
+        logger.info("")
+
+    def clear_arrays(self) -> None:
+        """
+        Clear arrays to free memory
+        """
+        self.b_distance = None
+        self.b_intensity = None
+        self.y_distance = None
+        self.y_intensity = None
+        self.u_distance = None
+        self.u_intensity = None
+
+
+class ModelData_HCD:
+    """
+    HCD model data class
+    """
+
+    def __init__(self, charge_state: int, peaks: List[Dict]):
+        """
+        Initialize HCD model data
+
+        Args:
+            charge_state: Charge state
+            peaks: Peak list
+        """
+        self.NORMAL_CONSTANT = 1.0 / np.sqrt(2.0 * np.pi)
+        self.charge_state = charge_state
+        self.num_psm = 0
+        self.ntick = 2000  # Number of ticks
+
+        # Bandwidth parameters
+        self.b_int_bw = 0.0
+        self.y_int_bw = 0.0
+        self.neg_int_bw = 0.0
+        self.pos_dist_bw = 0.0
+
+        # Statistical parameters
+        self.b_int_mean = 0.0
+        self.b_int_var = 0.0
+        self.y_int_mean = 0.0
+        self.y_int_var = 0.0
+        self.neg_int_mean = 0.0
+        self.neg_int_var = 0.0
+        self.pos_dist_mean = 0.0
+        self.pos_dist_var = 0.0
+        self.neg_dist_mean = 0.0
+        self.neg_dist_var = 0.0
+
+        # Density estimation arrays
+        self.b_tick_marks_int = None
+        self.y_tick_marks_int = None
+        self.neg_tick_marks_int = None
+        self.pos_tick_marks_dist = None
+        self.neg_tick_marks_dist = None
+
+        self.f_int_b = None
+        self.f_int_y = None
+        self.f_int_neg = None
+        self.f_dist = None
+
+        # Data arrays
+        self.b_int = None
+        self.y_int = None
+        self.n_int = None
+        self.pos_dist = None
+
+        # Initialize data
+        self._initialize_arrays(peaks)
+
+    def _initialize_arrays(self, peaks: List[Peak]) -> None:
+        """
+        Initialize data arrays using vectorized operations for better performance
+
+        Args:
+            peaks: Peak list
+        """
+        # Separate peaks into matched and unmatched more efficiently
+        matched_peaks = []
+        unmatched_peaks = []
+
+        for peak in peaks:
+            if peak.get("matched", False):
+                matched_peaks.append(
+                    {
+                        "ion_str": peak.get("matched_ion_str", ""),
+                        "norm_intensity": peak.get("norm_intensity", 0.0),
+                        "mass_diff": peak.get("mass_diff", 0.0),
+                    }
+                )
+            else:
+                unmatched_peaks.append(peak.get("norm_intensity", 0.0))
+
+        # Separate b and y ions using vectorized operations
+        b_ions = [p for p in matched_peaks if p["ion_str"].startswith("b")]
+        y_ions = [p for p in matched_peaks if p["ion_str"].startswith("y")]
+
+        # Initialize arrays directly from lists
+        self.b_int = (
+            np.array([ion["norm_intensity"] for ion in b_ions])
+            if b_ions
+            else np.array([])
+        )
+        self.y_int = (
+            np.array([ion["norm_intensity"] for ion in y_ions])
+            if y_ions
+            else np.array([])
+        )
+        self.pos_dist = (
+            np.array([ion["mass_diff"] for ion in matched_peaks])
+            if matched_peaks
+            else np.array([])
+        )
+
+        # Handle negative peaks more efficiently
+        n_total = len(unmatched_peaks)
+        limit_n = min(len(b_ions) + len(y_ions) + 50000, n_total) if n_total > 0 else 0
+
+        if limit_n > 0:
+            # Randomly sample negative peaks using NumPy
+            if limit_n < n_total:
+                selected_indices = np.random.choice(n_total, limit_n, replace=False)
+                self.n_int = np.array([unmatched_peaks[i] for i in selected_indices])
+            else:
+                self.n_int = np.array(unmatched_peaks)
+        else:
+            self.n_int = np.array([])
+
+    def percentile_trim(
+        self, ion_type: str, data_type: int, percent_trim: float
+    ) -> None:
+        """
+        Percentile trimming
+
+        Args:
+            ion_type: Ion type
+            data_type: Data type
+            percent_trim: Trimming percentage
+        """
+        d = None
+
+        if ion_type == "b":
+            if data_type == 0:
+                d = self.b_int
+        elif ion_type == "y":
+            if data_type == 0:
+                d = self.y_int
+        elif ion_type == "n":
+            d = self.n_int
+
+        if d is None or len(d) == 0:
+            return
+
+        N = len(d)
+        n = int(N * percent_trim * 0.5)
+
+        # Get limits
+        a = n
+        b = N - 1 - n
+
+        d_sorted = np.sort(d)
+        f = d_sorted[a:b]
+
+        if ion_type == "b":
+            if data_type == 0:
+                self.b_int = f
+        elif ion_type == "y":
+            if data_type == 0:
+                self.y_int = f
+        elif ion_type == "n":
+            self.n_int = f
+
+    def calc_mean(self) -> None:
+        """
+        Calculate mean
+        """
+        # B ions
+        if len(self.b_int) > 0:
+            self.b_int_mean = np.mean(self.b_int)
+        else:
+            self.b_int_mean = 0.0
+
+        # Y ions
+        if len(self.y_int) > 0:
+            self.y_int_mean = np.mean(self.y_int)
+        else:
+            self.y_int_mean = 0.0
+
+        # Positive peak distance
+        if len(self.pos_dist) > 0:
+            self.pos_dist_mean = self._get_mode(self.pos_dist)
+        else:
+            self.pos_dist_mean = 0.0
+
+        # Noise peaks
+        if len(self.n_int) > 0:
+            self.neg_int_mean = np.mean(self.n_int)
+        else:
+            self.neg_int_mean = 0.0
+
+        # Negative distribution assumed to be uniform on 1 Dalton window
+        self.neg_dist_mean = 0.0
+
+    def calc_var(self) -> None:
+        """
+        Calculate variance
+        """
+        # B ions
+        if len(self.b_int) > 1:
+            self.b_int_var = np.var(self.b_int, ddof=1)
+        else:
+            self.b_int_var = 1.0
+
+        # Y ions
+        if len(self.y_int) > 1:
+            self.y_int_var = np.var(self.y_int, ddof=1)
+        else:
+            self.y_int_var = 1.0
+
+        # Positive peak distance
+        if len(self.pos_dist) > 1:
+            self.pos_dist_var = np.var(self.pos_dist, ddof=1)
+        else:
+            self.pos_dist_var = 1.0
+
+        # Noise peaks
+        if len(self.n_int) > 1:
+            self.neg_int_var = np.var(self.n_int, ddof=1)
+        else:
+            self.neg_int_var = 1.0
+
+    def _get_mode(self, ary: np.ndarray) -> float:
+        """
+        Calculate mode
+
+        Args:
+            ary: Data array
+
+        Returns:
+            Mode
+        """
+        mode = 0.0
+        nbins = self.ntick
+        bin_width = 0.0001
+        limit = 0.1
+
+        v = np.zeros(nbins)
+
+        # Iterate through values
+        for L in ary:
+            for j in range(nbins - 1):
+                a = -limit + (j * bin_width)
+                b = a + bin_width
+
+                if a <= L < b:
+                    v[j] += 1.0
+                    break
+
+        # Find maximum value
+        max_value = 0.0
+        max_val_idx = 0
+        for i in range(nbins):
+            if v[i] > max_value:
+                max_value = v[i]
+                max_val_idx = i
+
+        mode = -limit + (max_val_idx * bin_width) + (bin_width / 2)
+
+        return mode
+
+    def estimate_np_intensity(self, ion_type: str) -> None:
+        """
+        Estimate non-parametric density - intensity, using NumPy vectorized operations to optimize calculation speed
+
+        Args:
+            ion_type: Ion type ("b", "y", "n")
+        """
+        start_time = time.time()
+
+        N = 0
+        norm_ints = None
+        tick_marks_int = None
+        f_int = None
+        min_i = 0.0
+        max_i = 0.0
+        variance = 0.0
+        bw = 0.0
+
+        if ion_type == "b":
+            N = len(self.b_int)
+            norm_ints = self.b_int
+            variance = self.b_int_var
+            logger.info(
+                f"+{self.charge_state}  Estimating NP Model for b-ion intensities (N={N})"
+            )
+        elif ion_type == "y":
+            N = len(self.y_int)
+            norm_ints = self.y_int
+            variance = self.y_int_var
+            logger.info(
+                f"+{self.charge_state}  Estimating NP Model for y-ion intensities (N={N})"
+            )
+        else:  # 'n'
+            N = len(self.n_int)
+            norm_ints = self.n_int
+            variance = self.neg_int_var
+            logger.info(
+                f"+{self.charge_state}  Estimating NP Model for noise peak intensities (N={N})"
+            )
+
+        if N == 0:
+            return
+
+        # Get range of normalized intensities
+        norm_ints_sorted = np.sort(norm_ints)
+        min_i = norm_ints_sorted[0]
+        max_i = norm_ints_sorted[-1]
+
+        # Add padding
+        padding = 0.1
+        if min_i < 0:
+            min_i = min_i + (min_i * padding)
+        else:
+            min_i = min_i - (min_i * padding)
+
+        if max_i < 0:
+            max_i = max_i - (max_i * padding)
+        else:
+            max_i = max_i + (max_i * padding)
+
+        # Build tick marks - vectorized
+        tick_marks_int = np.linspace(min_i, max_i, self.ntick)
+
+        # Calculate positive intensity bandwidth estimation
+        sigma = np.sqrt(variance)
+        bw = (1.06 * (sigma / np.power(float(N), 0.2))) * 0.5
+
+        # Use NumPy vectorized operations to calculate kernel density estimation
+        # Convert norm_ints to column vector, tick_marks_int to row vector
+        norm_ints_array = np.array(norm_ints).reshape(-1, 1)  # (N, 1)
+        tick_marks_array = tick_marks_int.reshape(1, -1)  # (1, ntick)
+
+        # Calculate distance matrix between all point pairs (N, ntick)
+        diff_matrix = tick_marks_array - norm_ints_array
+
+        # Calculate Gaussian kernel (N, ntick)
+        kernel_matrix = self.NORMAL_CONSTANT * np.exp(-0.5 * (diff_matrix / bw) ** 2)
+
+        # Sum all data points to get density for each tick mark (ntick,)
+        f_int = np.sum(kernel_matrix, axis=0) / (N * bw)
+
+        # Handle minimum values
+        f_int = np.maximum(f_int, TINY_NUM)
+
+        # Store results
+        if ion_type == "b":
+            self.b_tick_marks_int = tick_marks_int
+            self.f_int_b = f_int
+            self.b_int_bw = bw
+        elif ion_type == "y":
+            self.y_tick_marks_int = tick_marks_int
+            self.f_int_y = f_int
+            self.y_int_bw = bw
+        else:  # "n"
+            self.neg_tick_marks_int = tick_marks_int
+            self.f_int_neg = f_int
+            self.neg_int_bw = bw
+
+        # Record performance information
+        elapsed_time = time.time() - start_time
+        logger.info(
+            f"+{self.charge_state}  {ion_type}-ion NP estimation completed in {elapsed_time:.2f}s"
+        )
+
+    def estimate_np_pos_dist(self) -> None:
+        """
+        Estimate non-parametric density - distance, using NumPy vectorized operations to optimize calculation speed
+        """
+        start_time = time.time()
+
+        N = len(self.pos_dist)
+        min_dist = 0.0
+        max_dist = 0.0
+        variance = self.pos_dist_var
+        bw = 0.0
+
+        logger.info(
+            f"+{self.charge_state}  Estimating NP Model for b and y ions m/z distances (N={N})"
+        )
+
+        if N == 0:
+            return
+
+        # Get range of m/z distance values
+        pos_dist_sorted = np.sort(self.pos_dist)
+        min_dist = pos_dist_sorted[0]
+        max_dist = pos_dist_sorted[-1]
+
+        # Add padding
+        padding = 0.1
+        if min_dist < 0:
+            min_dist = min_dist + (min_dist * padding)
+        else:
+            min_dist = min_dist - (min_dist * padding)
+
+        if max_dist < 0:
+            max_dist = max_dist - (max_dist * padding)
+        else:
+            max_dist = max_dist + (max_dist * padding)
+
+        # Build tick marks - vectorized
+        self.pos_tick_marks_dist = np.linspace(min_dist, max_dist, self.ntick)
+
+        # Calculate positive intensity bandwidth estimation
+        sigma = np.sqrt(variance)
+        bw = (1.06 * (sigma / np.power(float(N), 0.2))) * 0.1
+
+        # Use NumPy vectorized operations to calculate kernel density estimation
+        # Convert pos_dist to column vector, pos_tick_marks_dist to row vector
+        pos_dist_array = np.array(self.pos_dist).reshape(-1, 1)  # (N, 1)
+        tick_marks_array = self.pos_tick_marks_dist.reshape(1, -1)  # (1, ntick)
+
+        # Calculate distance matrix between all point pairs (N, ntick)
+        diff_matrix = tick_marks_array - pos_dist_array
+
+        # Calculate Gaussian kernel (N, ntick)
+        kernel_matrix = self.NORMAL_CONSTANT * np.exp(-0.5 * (diff_matrix / bw) ** 2)
+
+        # Sum all data points to get density for each tick mark (ntick,)
+        f_ary = np.sum(kernel_matrix, axis=0) / (N * bw)
+
+        # Handle minimum values
+        f_ary = np.maximum(f_ary, TINY_NUM)
+
+        self.f_dist = f_ary
+        self.pos_dist_bw = bw
+
+        # Record performance information
+        elapsed_time = time.time() - start_time
+        logger.info(
+            f"+{self.charge_state}  Distance NP estimation completed in {elapsed_time:.2f}s"
+        )
+
+    def get_log_np_density_int(self, ion_type: str, x: float) -> float:
+        """
+        Get log non-parametric density of intensity using optimized lookup
+
+        Args:
+            ion_type: Ion type ("b", "y", "n")
+            x: Intensity value
+
+        Returns:
+            Log density value
+        """
+        tick_marks_int = None
+        f_int = None
+
+        if ion_type == "b":
+            tick_marks_int = self.b_tick_marks_int
+            f_int = self.f_int_b
+        elif ion_type == "y":
+            tick_marks_int = self.y_tick_marks_int
+            f_int = self.f_int_y
+        elif ion_type == "n":
+            tick_marks_int = self.neg_tick_marks_int
+            f_int = self.f_int_neg
+
+        if tick_marks_int is None or f_int is None or len(tick_marks_int) == 0:
+            return float("-inf")
+
+        # Use binary search for faster lookup
+        if x <= tick_marks_int[0]:
+            sum_val = f_int[0]
+        elif x >= tick_marks_int[-1]:
+            sum_val = f_int[-1]
+        else:
+            # Use NumPy searchsorted for faster interval finding
+            idx = np.searchsorted(tick_marks_int, x, side="right") - 1
+            idx = max(0, min(idx, len(tick_marks_int) - 2))
+
+            # Linear interpolation
+            a, b = tick_marks_int[idx], tick_marks_int[idx + 1]
+            if b > a:  # Avoid division by zero
+                weight = (x - a) / (b - a)
+                sum_val = f_int[idx] * (1 - weight) + f_int[idx + 1] * weight
+            else:
+                sum_val = f_int[idx]
+
+        return np.log(sum_val) if sum_val > 0 else float("-inf")
+
+    def get_log_np_density_dist_pos(self, x: float) -> float:
+        """
+        Get log non-parametric density of distance using optimized lookup
+
+        Args:
+            x: Distance value
+
+        Returns:
+            Log density value
+        """
+        if (
+            self.pos_tick_marks_dist is None
+            or self.f_dist is None
+            or len(self.pos_tick_marks_dist) == 0
+        ):
+            return float("-inf")
+
+        # Use binary search for faster lookup
+        if x <= self.pos_tick_marks_dist[0]:
+            sum_val = self.f_dist[0]
+        elif x >= self.pos_tick_marks_dist[-1]:
+            sum_val = self.f_dist[-1]
+        else:
+            # Use NumPy searchsorted for faster interval finding
+            idx = np.searchsorted(self.pos_tick_marks_dist, x, side="right") - 1
+            idx = max(0, min(idx, len(self.pos_tick_marks_dist) - 2))
+
+            # Linear interpolation
+            a, b = self.pos_tick_marks_dist[idx], self.pos_tick_marks_dist[idx + 1]
+            if b > a:  # Avoid division by zero
+                weight = (x - a) / (b - a)
+                sum_val = (
+                    self.f_dist[idx] * (1 - weight) + self.f_dist[idx + 1] * weight
+                )
+            else:
+                sum_val = self.f_dist[idx]
+
+        return np.log(sum_val) if sum_val > 0 else float("-inf")
+
+    def print_stats(self) -> None:
+        """
+        Print statistics
+        """
+        line = (
+            f"Z = {self.charge_state}:  "
+            f"b-ions Intensity: (mean, std): ({self.b_int_mean:.4f}, {np.sqrt(self.b_int_var):.4f}) N = {len(self.b_int)}\n"
+            f"Z = {self.charge_state}:  "
+            f"y-ions Intensity: (mean, std): ({self.y_int_mean:.4f}, {np.sqrt(self.y_int_var):.4f}) N = {len(self.y_int)}\n"
+            f"Z = {self.charge_state}:  "
+            f"Matched Peak Distance: (mean, std): ({self.pos_dist_mean:.4f}, {np.sqrt(self.pos_dist_var):.4f}) N = {len(self.pos_dist)}\n"
+            f"Z = {self.charge_state}:  "
+            f"Noise peak Intensity: (mean, std): ({self.neg_int_mean:.4f}, {np.sqrt(self.neg_int_var):.4f}) N = {len(self.n_int)}"
+        )
+
+        logger.info(line)
+
+
+class CIDModel:
+    """
+    CID model class, using ModelData_CID
+    """
+
+    def __init__(self, config: Dict):
+        """
+        Initialize CID model
+
+        Args:
+            config: Configuration dictionary
+        """
+        self.config = config
+        self.charge_models = {}  # Charge state -> ModelData_CID
+
+    def build(self, psms: List) -> None:
+        """
+        Build CID model
+
+        Args:
+            psms: PSM list
+        """
+        if not psms or len(psms) < self.config.get("min_num_psms_model", 50):
+            raise RuntimeError(
+                f"Insufficient high-scoring PSMs to train CID model (need at least {self.config.get('min_num_psms_model', 50)}, actual {len(psms)})"
+            )
+
+        # Group PSMs by charge state
+        charge_psms = defaultdict(list)
+        for psm in psms:
+            charge_psms[psm.charge].append(psm)
+
+        # Check if each charge state has sufficient PSMs for modeling
+        min_psms_per_charge = self.config.get("min_num_psms_model", 50)
+        bad_charges = set()
+
+        logger.info("PSMs for modeling:")
+        logger.info("------------------")
+        for charge in sorted(charge_psms.keys()):
+            n_psms = len(charge_psms[charge])
+            logger.info(f"+{charge}: {n_psms} PSMs")
+            if n_psms < min_psms_per_charge:
+                bad_charges.add(charge)
+                logger.warning(
+                    f"Charge state +{charge} has insufficient PSMs for modeling (need {min_psms_per_charge}, got {n_psms})"
+                )
+
+        # Remove charge states with insufficient PSMs
+        for bad_charge in bad_charges:
+            del charge_psms[bad_charge]
+
+        if not charge_psms:
+            raise RuntimeError(
+                f"No charge states have sufficient PSMs for modeling (minimum {min_psms_per_charge} PSMs per charge state required)"
+            )
+
+        logger.info(
+            f"Will build models for charge states: {sorted(charge_psms.keys())}"
+        )
+
+        # Get thread count configuration
+        num_threads = self.config.get("num_threads", os.cpu_count() or 4)
+        logger.info(f"Using {num_threads} threads for CID model training...")
+
+        # Parallel processing for each charge state
+        with ThreadPoolExecutor(max_workers=num_threads) as executor:
+            futures = []
+            for charge, charge_psm_list in charge_psms.items():
+                future = executor.submit(
+                    self._build_charge_model, charge, charge_psm_list
+                )
+                futures.append(future)
+
+            # Wait for all tasks to complete
+            for future in as_completed(futures):
+                try:
+                    charge, model_data = future.result()
+                    self.charge_models[charge] = model_data
+                except Exception as e:
+                    logger.error(f"CID model training error: {str(e)}")
+
+    def _build_charge_model(
+        self, charge: int, charge_psm_list: List
+    ) -> Tuple[int, ModelData_CID]:
+        """
+        Build CID model for single charge state
+
+        Args:
+            charge: Charge state
+            charge_psm_list: PSM list for this charge state
+
+        Returns:
+            (charge, model_data) tuple
+        """
+        logger.info(
+            f"Processing charge state {charge} with {len(charge_psm_list)} PSMs"
+        )
+        logger.debug(f"Building CID model for charge {charge}")
+
+        # Collect all peaks
+        pos_peaks = []
+        neg_peaks = []
+        for psm in charge_psm_list:
+            # Get matched peaks using modified peptide sequence
+            matched_peaks = psm._match_peaks(
+                psm.peptide.mod_peptide, psm.config.get("fragment_mass_tolerance", 0.5)
+            )
+            pos_peaks.extend(matched_peaks)
+
+            # Get unmatched peaks (get all peaks from spectrum, then exclude matched peaks)
+            mz_values, intensities = psm.spectrum.get_peaks()
+            matched_mz = {peak["mz"] for peak in matched_peaks}
+
+            for i in range(len(mz_values)):
+                if mz_values[i] not in matched_mz:
+                    neg_peak = {
+                        "mz": mz_values[i],
+                        "intensity": intensities[i],
+                        "norm_intensity": (
+                            psm.spectrum.norm_intensity[i]
+                            if hasattr(psm.spectrum, "norm_intensity")
+                            else intensities[i]
+                        ),
+                        "mass_diff": 0.0,
+                        "matched": False,
+                        "matched_ion_str": "n",
+                    }
+                    neg_peaks.append(neg_peak)
+
+        model_data = ModelData_CID(charge, pos_peaks + neg_peaks)
+        model_data.num_psm = len(charge_psm_list)
+
+        model_data.calc_mean()
+        model_data.calc_var()
+
+        model_data.print_summary_stats()
+
+        return charge, model_data
+
+    def get_charge_model(self, charge: int) -> Optional[ModelData_CID]:
+        """
+        Get model for specified charge state
+
+        Args:
+            charge: Charge state
+
+        Returns:
+            ModelData_CID instance, returns None if not found
+        """
+        # First try to get the exact charge model
+        if charge in self.charge_models:
+            return self.charge_models[charge]
+
+        # If exact charge model not available, try to use a fallback model
+        # Prefer nearby charge states
+        available_charges = sorted(self.charge_models.keys())
+        if not available_charges:
+            return None
+
+        # Find the closest charge state
+        closest_charge = min(available_charges, key=lambda x: abs(x - charge))
+        logger.debug(
+            f"Using charge {closest_charge} model as fallback for charge {charge}"
+        )
+        return self.charge_models[closest_charge]
+
+    def get_log_np_density_int(
+        self, ion_type: str, x: float, charge: int = None
+    ) -> float:
+        """
+        Get log non-parametric density of intensity
+
+        Args:
+            ion_type: Ion type ("b", "y", "n")
+            x: Intensity value
+            charge: Charge state, uses default if None
+
+        Returns:
+            Log density value
+        """
+        if charge is None:
+            available_charges = list(self.charge_models.keys())
+            if not available_charges:
+                return float("-inf")
+            charge = available_charges[0]
+
+        charge_model = self.get_charge_model(charge)
+        if charge_model is None:
+            return float("-inf")
+
+        if ion_type == "n":
+            mu = charge_model.mu_int_u
+            var = charge_model.var_int_u
+        elif ion_type == "b":
+            mu = charge_model.mu_int_b
+            var = charge_model.var_int_b
+        elif ion_type == "y":
+            mu = charge_model.mu_int_y
+            var = charge_model.var_int_y
+        else:
+            return float("-inf")
+
+        if var <= 0:
+            return float("-inf")
+
+        log_prob = -0.5 * np.log(2 * np.pi * var) - 0.5 * ((x - mu) ** 2) / var
+        return log_prob
+
+    def get_log_np_density_dist_pos(self, x: float, charge: int = None) -> float:
+        """
+        Get log non-parametric density of distance
+
+        Args:
+            x: Distance value
+            charge: Charge state, uses default if None
+
+        Returns:
+            Log density value
+        """
+        if charge is None:
+            available_charges = list(self.charge_models.keys())
+            if not available_charges:
+                return float("-inf")
+            charge = available_charges[0]
+
+        charge_model = self.get_charge_model(charge)
+        if charge_model is None:
+            return float("-inf")
+
+        mu = 0.0
+        var = charge_model.var_dist_b
+
+        if var <= 0:
+            return float("-inf")
+
+        log_prob = -0.5 * np.log(2 * np.pi * var) - 0.5 * (x**2) / var
+        return log_prob
+
+
+class HCDModel:
+    """
+    HCD model class, using ModelData_HCD
+    """
+
+    def __init__(self, config: Dict):
+        """
+        Initialize HCD model
+
+        Args:
+            config: Configuration dictionary
+        """
+        self.config = config
+        self.charge_models = {}
+
+        self.use_vectorization = config.get("use_vectorization", True)
+        self.enable_profiling = config.get("enable_profiling", True)
+
+    def build(self, psms: List) -> None:
+        """
+        Build HCD model
+
+        Args:
+            psms: PSM list
+        """
+        if not psms or len(psms) < self.config.get("min_num_psms_model", 50):
+            raise RuntimeError(
+                f"Insufficient high-scoring PSMs to train HCD model (need at least {self.config.get('min_num_psms_model', 50)}, actual {len(psms)})"
+            )
+
+        charge_psms = defaultdict(list)
+        for psm in psms:
+            charge_psms[psm.charge].append(psm)
+
+        # Check if each charge state has sufficient PSMs for modeling
+        min_psms_per_charge = self.config.get("min_num_psms_model", 50)
+        bad_charges = set()
+
+        logger.info("PSMs for modeling:")
+        logger.info("------------------")
+        for charge in sorted(charge_psms.keys()):
+            n_psms = len(charge_psms[charge])
+            logger.info(f"+{charge}: {n_psms} PSMs")
+            if n_psms < min_psms_per_charge:
+                bad_charges.add(charge)
+                logger.warning(
+                    f"Charge state +{charge} has insufficient PSMs for modeling (need {min_psms_per_charge}, got {n_psms})"
+                )
+
+        # Remove charge states with insufficient PSMs
+        for bad_charge in bad_charges:
+            del charge_psms[bad_charge]
+
+        if not charge_psms:
+            raise RuntimeError(
+                f"No charge states have sufficient PSMs for modeling (minimum {min_psms_per_charge} PSMs per charge state required)"
+            )
+
+        logger.info(
+            f"Will build models for charge states: {sorted(charge_psms.keys())}"
+        )
+
+        num_threads = self.config.get("num_threads", os.cpu_count() or 4)
+        logger.info(f"Using {num_threads} threads for HCD model training...")
+
+        with ThreadPoolExecutor(max_workers=num_threads) as executor:
+            futures = []
+            for charge, charge_psm_list in charge_psms.items():
+                future = executor.submit(
+                    self._build_charge_model, charge, charge_psm_list
+                )
+                futures.append(future)
+
+            for future in as_completed(futures):
+                try:
+                    charge, model_data = future.result()
+                    self.charge_models[charge] = model_data
+                except Exception as e:
+                    logger.error(f"HCD model training error: {str(e)}")
+
+    def _build_charge_model(
+        self, charge: int, charge_psm_list: List
+    ) -> Tuple[int, ModelData_HCD]:
+        """
+        Build HCD model for single charge state
+
+        Args:
+            charge: Charge state
+            charge_psm_list: PSM list for this charge state
+
+        Returns:
+            (charge, model_data) tuple
+        """
+        logger.info(
+            f"Processing charge state {charge} with {len(charge_psm_list)} PSMs"
+        )
+        logger.debug(f"Building HCD model for charge {charge}")
+
+        pos_peaks = []
+        neg_peaks = []
+        for psm in charge_psm_list:
+            matched_peaks = psm._match_peaks(
+                psm.peptide.peptide, psm.config.get("fragment_mass_tolerance", 0.5)
+            )
+            pos_peaks.extend(matched_peaks)
+
+            mz_values, intensities = psm.spectrum.get_peaks()
+            matched_mz = {peak["mz"] for peak in matched_peaks}
+
+            for i in range(len(mz_values)):
+                if mz_values[i] not in matched_mz:
+                    neg_peak = {
+                        "mz": mz_values[i],
+                        "intensity": intensities[i],
+                        "norm_intensity": (
+                            psm.spectrum.norm_intensity[i]
+                            if hasattr(psm.spectrum, "norm_intensity")
+                            else intensities[i]
+                        ),
+                        "mass_diff": 0.0,
+                        "matched": False,
+                        "matched_ion_str": "n",
+                    }
+                    neg_peaks.append(neg_peak)
+
+        model_data = ModelData_HCD(charge, pos_peaks + neg_peaks)
+        model_data.num_psm = len(charge_psm_list)
+
+        model_data.calc_mean()
+        model_data.calc_var()
+
+        model_data.estimate_np_intensity("b")
+        model_data.estimate_np_intensity("y")
+        model_data.estimate_np_intensity("n")
+        model_data.estimate_np_pos_dist()
+
+        model_data.print_stats()
+
+        return charge, model_data
+
+    def get_charge_model(self, charge: int) -> Optional[ModelData_HCD]:
+        """
+        Get model for specified charge state
+
+        Args:
+            charge: Charge state
+
+        Returns:
+            ModelData_HCD instance, returns None if not found
+        """
+        # First try to get the exact charge model
+        if charge in self.charge_models:
+            return self.charge_models[charge]
+
+        # If exact charge model not available, try to use a fallback model
+        # Prefer nearby charge states
+        available_charges = sorted(self.charge_models.keys())
+        if not available_charges:
+            return None
+
+        # Find the closest charge state
+        closest_charge = min(available_charges, key=lambda x: abs(x - charge))
+        logger.debug(
+            f"Using charge {closest_charge} model as fallback for charge {charge}"
+        )
+        return self.charge_models[closest_charge]
+
+    def get_log_np_density_int(
+        self, ion_type: str, x: float, charge: int = None
+    ) -> float:
+        """
+        Get log non-parametric density of intensity
+
+        Args:
+            ion_type: Ion type ("b", "y", "n")
+            x: Intensity value
+            charge: Charge state, uses default if None
+
+        Returns:
+            Log density value
+        """
+        if charge is None:
+            available_charges = list(self.charge_models.keys())
+            if not available_charges:
+                return float("-inf")
+            charge = available_charges[0]
+
+        charge_model = self.get_charge_model(charge)
+        if charge_model is None:
+            return float("-inf")
+
+        return charge_model.get_log_np_density_int(ion_type, x)
+
+    def get_log_np_density_dist_pos(self, x: float, charge: int = None) -> float:
+        """
+        Get log non-parametric density of distance
+
+        Args:
+            x: Distance value
+            charge: Charge state, uses default if None
+
+        Returns:
+            Log density value
+        """
+        if charge is None:
+            available_charges = list(self.charge_models.keys())
+            if not available_charges:
+                return float("-inf")
+            charge = available_charges[0]
+
+        charge_model = self.get_charge_model(charge)
+        if charge_model is None:
+            return float("-inf")
+
+        return charge_model.get_log_np_density_dist_pos(x)