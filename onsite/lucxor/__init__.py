"""
lucxor - Python implementation of lucXor using PyOpenMS for mass spectrometry functionality.

This package provides tools for analyzing post-translational modifications (PTMs) in mass spectrometry data.
"""

__version__ = "0.1.0"


def __getattr__(name):
    if name == "LucXor":
        from .core import CoreProcessor

        return CoreProcessor
    elif name == "PyLuciPHOr2":
        from .cli import PyLuciPHOr2

        return PyLuciPHOr2
    elif name == "Peptide":
        from .peptide import Peptide

        return Peptide
    elif name == "PSM":
        from .psm import PSM

        return PSM
    elif name in ["CIDModel", "HCDModel"]:
        from .models import CIDModel, HCDModel

        return locals()[name]
    raise AttributeError(f"module \"lucxor\" has no attribute \"{name}\"")


<<<<<<< HEAD

=======
>>>>>>> 12fc1c9d
__all__ = ["LucXor", "PyLuciPHOr2", "Peptide", "PSM", "CIDModel", "HCDModel"]
<|MERGE_RESOLUTION|>--- conflicted
+++ resolved
@@ -1,38 +1,34 @@
-"""
-lucxor - Python implementation of lucXor using PyOpenMS for mass spectrometry functionality.
-
-This package provides tools for analyzing post-translational modifications (PTMs) in mass spectrometry data.
-"""
-
-__version__ = "0.1.0"
-
-
-def __getattr__(name):
-    if name == "LucXor":
-        from .core import CoreProcessor
-
-        return CoreProcessor
-    elif name == "PyLuciPHOr2":
-        from .cli import PyLuciPHOr2
-
-        return PyLuciPHOr2
-    elif name == "Peptide":
-        from .peptide import Peptide
-
-        return Peptide
-    elif name == "PSM":
-        from .psm import PSM
-
-        return PSM
-    elif name in ["CIDModel", "HCDModel"]:
-        from .models import CIDModel, HCDModel
-
-        return locals()[name]
-    raise AttributeError(f"module \"lucxor\" has no attribute \"{name}\"")
-
-
-<<<<<<< HEAD
-
-=======
->>>>>>> 12fc1c9d
-__all__ = ["LucXor", "PyLuciPHOr2", "Peptide", "PSM", "CIDModel", "HCDModel"]
+"""
+lucxor - Python implementation of lucXor using PyOpenMS for mass spectrometry functionality.
+
+This package provides tools for analyzing post-translational modifications (PTMs) in mass spectrometry data.
+"""
+
+__version__ = "0.1.0"
+
+
+def __getattr__(name):
+    if name == "LucXor":
+        from .core import CoreProcessor
+
+        return CoreProcessor
+    elif name == "PyLuciPHOr2":
+        from .cli import PyLuciPHOr2
+
+        return PyLuciPHOr2
+    elif name == "Peptide":
+        from .peptide import Peptide
+
+        return Peptide
+    elif name == "PSM":
+        from .psm import PSM
+
+        return PSM
+    elif name in ["CIDModel", "HCDModel"]:
+        from .models import CIDModel, HCDModel
+
+        return locals()[name]
+    raise AttributeError(f"module \"lucxor\" has no attribute \"{name}\"")
+
+
+__all__ = ["LucXor", "PyLuciPHOr2", "Peptide", "PSM", "CIDModel", "HCDModel"]